--- conflicted
+++ resolved
@@ -1,23 +1,14 @@
 {
   "name": "azure-iot-device",
-<<<<<<< HEAD
-  "version": "1.1.0-dtpreview",
-=======
-  "version": "1.0.16",
->>>>>>> 8a2dca80
+  "version": "1.0.15",
   "description": "Azure IoT device SDK",
   "author": "Microsoft Corporation",
   "license": "MIT",
   "main": "device.js",
   "typings": "device.d.ts",
   "dependencies": {
-<<<<<<< HEAD
     "azure-iot-common": "1.1.0-dtpreview",
     "azure-iot-http-base": "1.1.0-dtpreview",
-=======
-    "azure-iot-common": "1.0.16",
-    "azure-iot-http-base": "1.0.16",
->>>>>>> 8a2dca80
     "azure-storage": "^1.2.0",
     "debug": "^2.2.0",
     "lodash": "^4.15.0",
