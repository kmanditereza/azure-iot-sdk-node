{
  "name": "azure-iothub",
  "version": "2.0.0-dtpreview",
  "description": "Azure IoT SDK - IoT Hub",
  "author": "Microsoft Corporation",
  "license": "MIT",
  "main": "iothub.js",
  "typings": "iothub.d.ts",
  "dependencies": {
    "azure-iot-amqp-base": "1.1.0-dtpreview",
    "azure-iot-common": "1.1.0-dtpreview",
    "azure-iot-http-base": "1.1.0-dtpreview",
    "lodash": "^4.15.0",
    "uuid": "^2.0.1"
  },
  "devDependencies": {
    "chai": "^3.5.0",
    "sinon": "^1.17.5",
    "istanbul": "^0.4.4",
    "jshint": "^2.9.2",
    "mocha": "^3.0.1",
<<<<<<< HEAD
    "sinon": "^1.17.5",
=======
>>>>>>> a476c3d3
    "tslint": "^3.14.0",
    "typescript": "^1.8.10"
  },
  "scripts": {
    "lint": "jshint --show-non-errors . && tslint -c ../tslint.json \"{lib,.}/*.ts\"",
    "unittest-min": "istanbul cover --report none node_modules/mocha/bin/_mocha -- --reporter dot test/_*_test.js",
    "alltest-min": "istanbul cover --report none node_modules/mocha/bin/_mocha -- --reporter dot test/_*_test*.js",
    "unittest": "istanbul cover node_modules/mocha/bin/_mocha -- --reporter spec test/_*_test.js",
    "alltest": "istanbul cover node_modules/mocha/bin/_mocha -- --reporter spec test/_*_test*.js",
    "ci": "npm -s run lint && npm -s run alltest-min && npm -s run check-cover",
    "test": "npm -s run lint && npm -s run unittest",
<<<<<<< HEAD
    "check-cover": "istanbul check-coverage --statements 99 --branches 98 --functions 98 --lines 98"
=======
    "check-cover": "istanbul check-coverage --statements 84 --branches 75 --functions 86 --lines 84"
>>>>>>> a476c3d3
  },
  "engines": {
    "node": ">= 0.10"
  },
  "repository": {
    "type": "git",
    "url": "git+https://github.com/Azure/azure-iot-sdks.git"
  },
  "bugs": {
    "url": "https://github.com/Azure/azure-iot-sdks/issues"
  },
  "homepage": "https://github.com/Azure/azure-iot-sdks#readme"
}<|MERGE_RESOLUTION|>--- conflicted
+++ resolved
@@ -19,10 +19,6 @@
     "istanbul": "^0.4.4",
     "jshint": "^2.9.2",
     "mocha": "^3.0.1",
-<<<<<<< HEAD
-    "sinon": "^1.17.5",
-=======
->>>>>>> a476c3d3
     "tslint": "^3.14.0",
     "typescript": "^1.8.10"
   },
@@ -34,11 +30,7 @@
     "alltest": "istanbul cover node_modules/mocha/bin/_mocha -- --reporter spec test/_*_test*.js",
     "ci": "npm -s run lint && npm -s run alltest-min && npm -s run check-cover",
     "test": "npm -s run lint && npm -s run unittest",
-<<<<<<< HEAD
     "check-cover": "istanbul check-coverage --statements 99 --branches 98 --functions 98 --lines 98"
-=======
-    "check-cover": "istanbul check-coverage --statements 84 --branches 75 --functions 86 --lines 84"
->>>>>>> a476c3d3
   },
   "engines": {
     "node": ">= 0.10"
