#!/bin/sh

# Copyright (c) Microsoft. All rights reserved.
# Licensed under the MIT license. See LICENSE file in the project root for full license information.

node_root=$(cd "$(dirname "$0")/.." && pwd)

cd $node_root/build/tools
echo "-- Removing links for `pwd` --"
npm rm azure-iothub

cd $node_root/../tools/iothub-explorer
echo "-- Removing links for `pwd` --"
npm rm azure-iothub
npm rm azure-iot-device
npm rm azure-iot-common

cd $node_root/e2etests
echo "\n-- Removing links for `pwd` --"
npm rm azure-iothub
npm rm azure-iot-device-mqtt
npm rm azure-iot-device-http
npm rm azure-iot-device-amqp
npm rm azure-iot-device
npm rm azure-iot-common

cd $node_root/device/transport/mqtt
echo "-- Removing links for `pwd` --"
npm rm
npm rm azure-iothub
npm rm azure-iot-device

cd $node_root/device/transport/http
echo "-- Removing links for `pwd` --"
npm rm
npm rm azure-iothub
npm rm azure-iot-device
npm rm azure-iot-common
npm rm azure-iot-http-base

<<<<<<< HEAD
cd $node_root/device/transport/amqp-ws
echo "-- Removing links for `pwd` --"
npm rm
npm rm azure-iothub
npm rm azure-iot-device-amqp
npm rm azure-iot-device
npm rm azure-iot-common
npm rm azure-iot-amqp-base

=======
>>>>>>> a476c3d3
cd $node_root/device/transport/amqp
echo "-- Removing links for `pwd` --"
npm rm
npm rm azure-iothub
npm rm azure-iot-device
npm rm azure-iot-common
npm rm azure-iot-amqp-base

cd $node_root/service
echo "-- Removing links for `pwd` --"
npm rm
npm rm azure-iot-http-base
npm rm azure-iot-amqp-base
npm rm azure-iot-common

cd $node_root/device/core
echo "-- Removing links for `pwd` --"
npm rm
npm rm azure-iot-common
npm rm azure-iot-http-base

cd $node_root/common/transport/http
echo "-- Removing links for `pwd` --"
npm rm
npm rm azure-iot-common

cd $node_root/common/transport/amqp
echo "-- Removing links for `pwd` --"
npm rm
npm rm azure-iot-common

cd $node_root/common/core
echo "-- Removing links for `pwd` --"
npm rm<|MERGE_RESOLUTION|>--- conflicted
+++ resolved
@@ -38,18 +38,6 @@
 npm rm azure-iot-common
 npm rm azure-iot-http-base
 
-<<<<<<< HEAD
-cd $node_root/device/transport/amqp-ws
-echo "-- Removing links for `pwd` --"
-npm rm
-npm rm azure-iothub
-npm rm azure-iot-device-amqp
-npm rm azure-iot-device
-npm rm azure-iot-common
-npm rm azure-iot-amqp-base
-
-=======
->>>>>>> a476c3d3
 cd $node_root/device/transport/amqp
 echo "-- Removing links for `pwd` --"
 npm rm
